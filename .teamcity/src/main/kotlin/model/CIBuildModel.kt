--- conflicted
+++ resolved
@@ -13,12 +13,9 @@
 import configurations.BuildDistributions
 import configurations.CheckLinks
 import configurations.CompileAll
-<<<<<<< HEAD
-=======
 import configurations.DocsTestType
 import configurations.DocsTestType.CONFIG_CACHE_DISABLED
 import configurations.DocsTestType.CONFIG_CACHE_ENABLED
->>>>>>> df77f500
 import configurations.FlakyTestQuarantine
 import configurations.FunctionalTest
 import configurations.Gradleception
@@ -93,13 +90,8 @@
                 TestCoverage(20, TestType.configCache, Os.LINUX, JvmCategory.MIN_VERSION, DEFAULT_LINUX_FUNCTIONAL_TEST_BUCKET_SIZE)
             ),
             docsTests = listOf(
-<<<<<<< HEAD
-                DocsTestCoverage(Os.LINUX, JvmCategory.MAX_VERSION, true),
-                DocsTestCoverage(Os.WINDOWS, JvmCategory.MAX_VERSION, false),
-=======
                 DocsTestCoverage(Os.LINUX, JvmCategory.MAX_VERSION, listOf(CONFIG_CACHE_ENABLED, CONFIG_CACHE_DISABLED)),
                 DocsTestCoverage(Os.WINDOWS, JvmCategory.MAX_VERSION, listOf(CONFIG_CACHE_DISABLED)),
->>>>>>> df77f500
             )
         ),
         Stage(
@@ -140,11 +132,7 @@
                 TestCoverage(36, TestType.platform, Os.MACOS, JvmCategory.MAX_LTS_VERSION, expectedBucketNumber = 20, arch = Arch.AARCH64)
             ),
             docsTests = listOf(
-<<<<<<< HEAD
-                DocsTestCoverage(Os.MACOS, JvmCategory.MAX_VERSION, false),
-=======
                 DocsTestCoverage(Os.MACOS, JvmCategory.MAX_VERSION, listOf(CONFIG_CACHE_DISABLED)),
->>>>>>> df77f500
             ),
             performanceTests = slowPerformanceTestCoverages,
             performanceTestPartialTriggers = listOf(PerformanceTestPartialTrigger("All Performance Tests", "AllPerformanceTests", performanceRegressionTestCoverages + slowPerformanceTestCoverages))
@@ -226,11 +214,7 @@
     val id = stageName.id
 }
 
-<<<<<<< HEAD
-data class DocsTestCoverage(val os: Os, val testJava: JvmCategory, val configCacheEnabled: Boolean)
-=======
 data class DocsTestCoverage(val os: Os, val testJava: JvmCategory, val docsTestTypes: List<DocsTestType>)
->>>>>>> df77f500
 
 data class TestCoverage(
     val uuid: Int,
