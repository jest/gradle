{
    "latestReleaseSnapshot": {
        "version": "6.2.2-20200304002155+0000",
        "buildTime": "20200304002155+0000"
    },
    "latestRc": {
        "version": "6.2-rc-3",
        "buildTime": "20200213012914+0000"
    },
    "finalReleases": [
        {
<<<<<<< HEAD
            "version": "6.2.2",
            "buildTime": "20200304084931+0000"
        },
        {
=======
>>>>>>> 7d0bf6dc
            "version": "6.2.1",
            "buildTime": "20200224202410+0000"
        },
        {
            "version": "6.2",
            "buildTime": "20200217083201+0000"
        },
        {
            "version": "6.1.1",
            "buildTime": "20200124223024+0000"
        },
        {
            "version": "6.1",
            "buildTime": "20200115235646+0000"
        },
        {
            "version": "6.0.1",
            "buildTime": "20191118202501+0000"
        },
        {
            "version": "6.0",
            "buildTime": "20191108181212+0000"
        },
        {
            "version": "5.6.4",
            "buildTime": "20191101204200+0000"
        },
        {
            "version": "5.6.3",
            "buildTime": "20191018002836+0000"
        },
        {
            "version": "5.6.2",
            "buildTime": "20190905161354+0000"
        },
        {
            "version": "5.6.1",
            "buildTime": "20190828024934+0000"
        },
        {
            "version": "5.6",
            "buildTime": "20190814210525+0000"
        },
        {
            "version": "5.5.1",
            "buildTime": "20190710203812+0000"
        },
        {
            "version": "5.5",
            "buildTime": "20190628173605+0000"
        },
        {
            "version": "5.4.1",
            "buildTime": "20190426081442+0000"
        },
        {
            "version": "5.4",
            "buildTime": "20190416024416+0000"
        },
        {
            "version": "5.3.1",
            "buildTime": "20190328090923+0000"
        },
        {
            "version": "5.3",
            "buildTime": "20190320110329+0000"
        },
        {
            "version": "5.2.1",
            "buildTime": "20190208190010+0000"
        },
        {
            "version": "5.2",
            "buildTime": "20190204111648+0000"
        },
        {
            "version": "5.1.1",
            "buildTime": "20190110222538+0000"
        },
        {
            "version": "5.1",
            "buildTime": "20190102185747+0000"
        },
        {
            "version": "5.0",
            "buildTime": "20181126114843+0000"
        },
        {
            "version": "4.10.3",
            "buildTime": "20181205005054+0000"
        },
        {
            "version": "4.10.2",
            "buildTime": "20180919181015+0000"
        },
        {
            "version": "4.10.1",
            "buildTime": "20180912113327+0000"
        },
        {
            "version": "4.10",
            "buildTime": "20180827183506+0000"
        },
        {
            "version": "4.9",
            "buildTime": "20180716081403+0000"
        },
        {
            "version": "4.8.1",
            "buildTime": "20180621075306+0000"
        },
        {
            "version": "4.8",
            "buildTime": "20180604103958+0000"
        },
        {
            "version": "4.7",
            "buildTime": "20180418090912+0000"
        },
        {
            "version": "4.6",
            "buildTime": "20180228133636+0000"
        },
        {
            "version": "4.5.1",
            "buildTime": "20180205132249+0000"
        },
        {
            "version": "4.5",
            "buildTime": "20180124170452+0000"
        },
        {
            "version": "4.4.1",
            "buildTime": "20171220154523+0000"
        },
        {
            "version": "4.4",
            "buildTime": "20171206090506+0000"
        },
        {
            "buildTime": "20171108085945+0000",
            "version": "4.3.1"
        },
        {
            "buildTime": "20171030154329+0000",
            "version": "4.3"
        },
        {
            "buildTime": "20171002153621+0000",
            "version": "4.2.1"
        },
        {
            "buildTime": "20170920144823+0000",
            "version": "4.2"
        },
        {
            "buildTime": "20170807143848+0000",
            "version": "4.1"
        },
        {
            "buildTime": "20170726161918+0000",
            "version": "4.0.2"
        },
        {
            "buildTime": "20170707140241+0000",
            "version": "4.0.1"
        },
        {
            "buildTime": "20170614151108+0000",
            "version": "4.0"
        },
        {
            "buildTime": "20170616143627+0000",
            "version": "3.5.1"
        },
        {
            "buildTime": "20170410133725+0000",
            "version": "3.5"
        },
        {
            "buildTime": "20170303194541+0000",
            "version": "3.4.1"
        },
        {
            "buildTime": "20170220144926+0000",
            "version": "3.4"
        },
        {
            "buildTime": "20170103153104+0000",
            "version": "3.3"
        },
        {
            "buildTime": "20161122151954+0000",
            "version": "3.2.1"
        },
        {
            "buildTime": "20161114123259+0000",
            "version": "3.2"
        },
        {
            "buildTime": "20160919105353+0000",
            "version": "3.1"
        },
        {
            "buildTime": "20160815131501+0000",
            "version": "3.0"
        },
        {
            "buildTime": "20160718063837+0000",
            "version": "2.14.1"
        },
        {
            "buildTime": "20160614071637+0000",
            "version": "2.14"
        },
        {
            "buildTime": "20160425041010+0000",
            "version": "2.13"
        },
        {
            "buildTime": "20160314083203+0000",
            "version": "2.12"
        },
        {
            "buildTime": "20160208075916+0000",
            "version": "2.11"
        },
        {
            "buildTime": "20151221211504+0000",
            "version": "2.10"
        },
        {
            "buildTime": "20151117070217+0000",
            "version": "2.9"
        },
        {
            "buildTime": "20151020034636+0000",
            "version": "2.8"
        },
        {
            "buildTime": "20150914072616+0000",
            "version": "2.7"
        },
        {
            "buildTime": "20150810131506+0000",
            "version": "2.6"
        },
        {
            "buildTime": "20150708073837+0000",
            "version": "2.5"
        },
        {
            "buildTime": "20150505080924+0000",
            "version": "2.4"
        },
        {
            "buildTime": "20150216050933+0000",
            "version": "2.3"
        },
        {
            "buildTime": "20141124094535+0000",
            "version": "2.2.1"
        },
        {
            "buildTime": "20141110133144+0000",
            "version": "2.2"
        },
        {
            "buildTime": "20140908104039+0000",
            "version": "2.1"
        },
        {
            "buildTime": "20140701074534+0000",
            "version": "2.0"
        },
        {
            "buildTime": "20140429092431+0000",
            "version": "1.12"
        },
        {
            "buildTime": "20140211113439+0000",
            "version": "1.11"
        },
        {
            "buildTime": "20131217092815+0000",
            "version": "1.10"
        },
        {
            "buildTime": "20131119082002+0000",
            "version": "1.9"
        },
        {
            "buildTime": "20130924073233+0000",
            "version": "1.8"
        },
        {
            "buildTime": "20130806111956+0000",
            "version": "1.7"
        },
        {
            "buildTime": "20130507091214+0000",
            "version": "1.6"
        },
        {
            "buildTime": "20130327140935+0000",
            "version": "1.5"
        },
        {
            "buildTime": "20130128034246+0000",
            "version": "1.4"
        },
        {
            "buildTime": "20121120113738+0000",
            "version": "1.3"
        },
        {
            "buildTime": "20120912104602+0000",
            "version": "1.2"
        },
        {
            "buildTime": "20120731132432+0000",
            "version": "1.1"
        },
        {
            "buildTime": "20120612025621+0200",
            "version": "1.0"
        },
        {
            "buildTime": "20110123133421+1100",
            "version": "0.9.2"
        },
        {
            "buildTime": "20110102114057+1100",
            "version": "0.9.1"
        },
        {
            "buildTime": "20101219125006+1100",
            "version": "0.9"
        },
        {
            "buildTime": "20090928140159+0200",
            "version": "0.8"
        },
        {
            "buildTime": "20090720085013+0200",
            "version": "0.7"
        }
    ]
}<|MERGE_RESOLUTION|>--- conflicted
+++ resolved
@@ -9,13 +9,10 @@
     },
     "finalReleases": [
         {
-<<<<<<< HEAD
             "version": "6.2.2",
             "buildTime": "20200304084931+0000"
         },
         {
-=======
->>>>>>> 7d0bf6dc
             "version": "6.2.1",
             "buildTime": "20200224202410+0000"
         },
