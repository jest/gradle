/*
 * Copyright 2017 the original author or authors.
 *
 * Licensed under the Apache License, Version 2.0 (the "License");
 * you may not use this file except in compliance with the License.
 * You may obtain a copy of the License at
 *
 *      http://www.apache.org/licenses/LICENSE-2.0
 *
 * Unless required by applicable law or agreed to in writing, software
 * distributed under the License is distributed on an "AS IS" BASIS,
 * WITHOUT WARRANTIES OR CONDITIONS OF ANY KIND, either express or implied.
 * See the License for the specific language governing permissions and
 * limitations under the License.
 */

package org.gradle.execution.plan

import org.gradle.api.DefaultTask
import org.gradle.api.Task
import org.gradle.api.file.FileCollection
import org.gradle.api.internal.TaskInternal
import org.gradle.api.internal.project.ProjectInternal
import org.gradle.api.internal.tasks.TaskStateInternal
import org.gradle.api.tasks.Destroys
import org.gradle.api.tasks.InputDirectory
import org.gradle.api.tasks.InputFile
import org.gradle.api.tasks.LocalState
import org.gradle.api.tasks.OutputDirectory
import org.gradle.api.tasks.OutputFile
import org.gradle.api.tasks.OutputFiles
import org.gradle.api.tasks.TaskAction
import org.gradle.composite.internal.IncludedBuildTaskGraph
import org.gradle.internal.nativeintegration.filesystem.FileSystem
import org.gradle.internal.work.WorkerLeaseRegistry
import org.gradle.test.fixtures.file.TestFile
import org.gradle.testfixtures.internal.NativeServicesTestFixture
import org.gradle.util.Path
import org.gradle.util.Requires
import org.gradle.util.TestPrecondition
import org.gradle.util.ToBeImplemented
import spock.lang.Issue
import spock.lang.Unroll

import static org.gradle.internal.snapshot.CaseSensitivity.CASE_SENSITIVE

class DefaultExecutionPlanParallelTest extends AbstractExecutionPlanSpec {

    FileSystem fs = NativeServicesTestFixture.instance.get(FileSystem)

    DefaultExecutionPlan executionPlan
    def lease = Stub(WorkerLeaseRegistry.WorkerLease)

    def setup() {
        _ * lease.tryLock() >> true
        def taskNodeFactory = new TaskNodeFactory(project.gradle, Stub(IncludedBuildTaskGraph))
        def dependencyResolver = new TaskDependencyResolver([new TaskNodeDependencyResolver(taskNodeFactory)])
<<<<<<< HEAD
        executionPlan = new DefaultExecutionPlan(Path.ROOT.toString(), taskNodeFactory, dependencyResolver, new RelatedLocations(CASE_SENSITIVE), new RelatedLocations(CASE_SENSITIVE))
=======
        executionPlan = new DefaultExecutionPlan(Path.ROOT.toString(), taskNodeFactory, dependencyResolver, nodeValidator)
>>>>>>> cf73101c
    }

    TaskInternal task(Map<String, ?> options = [:], String name) {
        def task = createTask(name, options.project ?: this.project, options.type ?: TaskInternal)
        _ * task.taskDependencies >> taskDependencyResolvingTo(task, options.dependsOn ?: [])
        _ * task.finalizedBy >> taskDependencyResolvingTo(task, options.finalizedBy ?: [])
        _ * task.shouldRunAfter >> taskDependencyResolvingTo(task, [])
        _ * task.mustRunAfter >> taskDependencyResolvingTo(task, options.mustRunAfter ?: [])
        _ * task.sharedResources >> (options.resources ?: [])
        return task
    }

    def "multiple tasks with async work from the same project can run in parallel"() {
        given:
        def foo = task("foo", type: Async)
        def bar = task("bar", type: Async)
        def baz = task("baz", type: Async)

        when:
        addToGraphAndPopulate(foo, bar, baz)

        def executedTasks = [selectNextTask(), selectNextTask(), selectNextTask()] as Set
        then:
        executedTasks == [bar, baz, foo] as Set
    }

    def "one non-async task per project is allowed"() {
        given:
        //2 projects, 2 non parallelizable tasks each
        def projectA = project(project, "a")
        def projectB = project(project, "b")

        def fooA = task("foo", project: projectA)
        def barA = task("bar", project: projectA)

        def fooB = task("foo", project: projectB)
        def barB = task("bar", project: projectB)

        when:
        addToGraphAndPopulate(fooA, barA, fooB, barB)
        def taskNode1 = selectNextTaskNode()
        def taskNode2 = selectNextTaskNode()

        then:
        lockedProjects == [projectA, projectB] as Set
        !taskNode1.task.project.is(taskNode2.task.project)
        selectNextTask() == null

        when:
        executionPlan.finishedExecuting(taskNode1)
        executionPlan.finishedExecuting(taskNode2)
        def taskNode3 = selectNextTaskNode()
        def taskNode4 = selectNextTaskNode()

        then:
        lockedProjects == [projectA, projectB] as Set
        !taskNode3.task.project.is(taskNode4.task.project)
    }

    def "a non-async task can start while an async task from the same project is waiting for work to complete"() {
        given:
        def bar = task("bar", type: Async)
        def foo = task("foo")

        when:
        addToGraphAndPopulate(foo, bar)
        def asyncTask = selectNextTask()
        then:
        asyncTask == bar

        when:
        def nonAsyncTask = selectNextTask()

        then:
        nonAsyncTask == foo
    }

    def "an async task does not start while a non-async task from the same project is running"() {
        given:
        def a = task("a")
        def b = task("b", type: Async)

        when:
        addToGraphAndPopulate(a, b)
        def nonAsyncTaskNode = selectNextTaskNode()
        then:
        nonAsyncTaskNode.task == a
        selectNextTask() == null
        lockedProjects.size() == 1

        when:
        executionPlan.finishedExecuting(nonAsyncTaskNode)
        def asyncTask = selectNextTask()
        then:
        asyncTask == b
        lockedProjects.empty
    }

    @Unroll
    def "two tasks with #relation relationship are not executed in parallel"() {
        given:
        Task a = task("a", type: Async)
        Task b = task("b", type: Async, ("${relation}".toString()): [a])

        when:
        addToGraphAndPopulate(a, b)
        def firstTaskNode = selectNextTaskNode()
        then:
        firstTaskNode.task == a
        selectNextTask() == null
        lockedProjects.empty

        when:
        executionPlan.finishedExecuting(firstTaskNode)
        def secondTask = selectNextTask()
        then:
        secondTask == b

        where:
        relation << ["dependsOn", "mustRunAfter"]
    }

    def "two tasks with should run after ordering are executed in parallel"() {
        given:
        def a = task("a", type: Async)
        def b = task("b", type: Async)
        b.shouldRunAfter(a)

        when:
        addToGraphAndPopulate(a, b)

        def firstTask = selectNextTask()
        def secondTask = selectNextTask()
        then:
        firstTask == a
        secondTask == b
    }

    def "task is not available for execution until all of its dependencies that are executed in parallel complete"() {
        given:
        Task a = task("a", type: Async)
        Task b = task("b", type: Async)
        Task c = task("c", type: Async, dependsOn: [a, b])

        when:
        addToGraphAndPopulate(a, b, c)

        def firstTaskNode = selectNextTaskNode()
        def secondTaskNode = selectNextTaskNode()
        then:
        [firstTaskNode, secondTaskNode]*.task as Set == [a, b] as Set
        selectNextTask() == null

        when:
        executionPlan.finishedExecuting(firstTaskNode)
        then:
        selectNextTask() == null

        when:
        executionPlan.finishedExecuting(secondTaskNode)
        then:
        selectNextTask() == c

    }

    def "two tasks that have the same file in outputs are not executed in parallel"() {
        def sharedFile = file("output")

        given:
        Task a = task("a", type: AsyncWithOutputFile)
        _ * a.outputFile >> sharedFile
        Task b = task("b", type: AsyncWithOutputFile)
        _ * b.outputFile >> sharedFile

        expect:
        tasksAreNotExecutedInParallel(a, b)
    }

    def "two tasks that have the same file as output and local state are not executed in parallel"() {
        def sharedFile = file("output")

        given:
        Task a = task("a", type: AsyncWithOutputFile)
        _ * a.outputFile >> sharedFile
        Task b = task("b", type: AsyncWithLocalState)
        _ * b.localStateFile >> sharedFile

        expect:
        tasksAreNotExecutedInParallel(a, b)
    }

    def "a task that writes into a directory that is an output of a running task is not started"() {
        given:
        Task a = task("a", type: AsyncWithOutputDirectory)
        _ * a.outputDirectory >> file("outputDir")
        Task b = task("b", type: AsyncWithOutputDirectory)
        _ * b.outputDirectory >> file("outputDir").file("outputSubdir").file("output")

        expect:
        tasksAreNotExecutedInParallel(a, b)
    }

    def "a task that writes into an ancestor directory of a file that is an output of a running task is not started"() {
        given:
        Task a = task("a", type: AsyncWithOutputDirectory)
        _ * a.outputDirectory >> file("outputDir").file("outputSubdir").file("output")
        Task b = task("b", type: AsyncWithOutputDirectory)
        _ * b.outputDirectory >> file("outputDir")

        expect:
        tasksAreNotExecutedInParallel(a, b)
    }

    @ToBeImplemented("When we support symlinks in the VFS, we should implement this as well")
    @Requires(TestPrecondition.SYMLINKS)
    def "a task that writes into a symlink that overlaps with output of currently running task is not started"() {
        given:
        def taskOutput = file("outputDir").createDir()
        def symlink = file("symlink")
        symlink.createLink(taskOutput)

        and:
        Task a = task("a", type: AsyncWithOutputDirectory)
        _ * a.outputDirectory >> taskOutput
        Task b = task("b", type: AsyncWithOutputFile)
        // Need to use new File() here, since TestFile.file() canonicalizes the result
        _ * b.outputFile >> new File(symlink, "fileUnderSymlink")

        expect:
        // TODO: Should be tasksAreNotExecutedInParallel(a, b)
        tasksAreExecutedInParallel(a, b)
    }

    @ToBeImplemented("When we support symlinks in the VFS, we should implement this as well")
    @Requires(TestPrecondition.SYMLINKS)
    def "a task that writes into a symlink of a shared output dir of currently running task is not started"() {
        given:
        def taskOutput = file("outputDir").createDir()
        def symlink = file("symlink")
        symlink.createLink(taskOutput)

        and:
        Task a = task("a", type: AsyncWithOutputDirectory)
        _ * a.outputDirectory >> taskOutput
        Task b = task("b", type: AsyncWithOutputDirectory)
        _ * b.outputDirectory >> symlink

        expect:
        // TODO: Should be: tasksAreNotExecutedInParallel(a, b)
        tasksAreExecutedInParallel(a, b)

        cleanup:
        assert symlink.delete()
    }

    @ToBeImplemented("When we support symlinks in the VFS, we should implement this as well")
    @Requires(TestPrecondition.SYMLINKS)
    def "a task that stores local state into a symlink of a shared output dir of currently running task is not started"() {
        given:
        def taskOutput = file("outputDir").createDir()
        def symlink = file("symlink")
        symlink.createLink(taskOutput)

        and:
        Task a = task("a", type: AsyncWithOutputDirectory)
        _ * a.outputDirectory >> taskOutput
        Task b = task("b", type: AsyncWithLocalState)
        _ * b.localStateFile >> symlink

        expect:
        // TODO: Should be: tasksAreNotExecutedInParallel(a, b)
        tasksAreExecutedInParallel(a, b)

        cleanup:
        assert symlink.delete()
    }

    def "tasks from two different projects that have the same file in outputs are not executed in parallel"() {
        given:
        def projectA = project(project, "a")
        Task a = task("a", project: projectA, type: AsyncWithOutputFile)
        _ * a.outputFile >> file("output")
        def projectB = project(project, "b")
        Task b = task("b", project: projectB, type: AsyncWithOutputFile)
        _ * b.outputFile >> file("output")

        expect:
        tasksAreNotExecutedInParallel(a, b)
    }

    def "a task from different project that writes into a directory that is an output of currently running task is not started"() {
        given:
        def projectA = project(project, "a")
        Task a = task("a", project: projectA, type: AsyncWithOutputDirectory)
        _ * a.outputDirectory >> file("outputDir")
        def projectB = project(project, "b")
        Task b = task("b", project: projectB, type: AsyncWithOutputFile)
        _ * b.outputFile >> file("outputDir").file("outputSubdir").file("output")

        expect:
        tasksAreNotExecutedInParallel(a, b)
    }

    def "a task that destroys a directory that is an output of a currently running task is not started"() {
        given:
        def projectA = project(project, "a")
        Task a = task("a", project: projectA, type: AsyncWithOutputDirectory)
        _ * a.outputDirectory >> file("outputDir")
        def projectB = project(project, "b")
        Task b = task("b", project: projectB, type: AsyncWithDestroysFile)
        _ * b.destroysFile >> file("outputDir")

        expect:
        tasksAreNotExecutedInParallel(a, b)
    }

    def "a task that writes to a directory that is being destroyed by a currently running task is not started"() {
        given:
        def projectA = project(project, "a")
        Task a = task("a", project: projectA, type: AsyncWithDestroysFile)
        _ * a.destroysFile >> file("outputDir")
        def projectB = project(project, "b")
        Task b = task("b", project: projectB, type: AsyncWithOutputDirectory)
        _ * b.outputDirectory >> file("outputDir")

        expect:
        tasksAreNotExecutedInParallel(a, b)
    }

    def "a task that destroys an ancestor directory of an output of a currently running task is not started"() {
        given:
        def projectA = project(project, "a")
        Task a = task("a", project: projectA, type: AsyncWithOutputDirectory)
        _ * a.outputDirectory >> file("outputDir").file("outputSubdir").file("output")
        def projectB = project(project, "b")
        Task b = task("b", project: projectB, type: AsyncWithDestroysFile)
        _ * b.destroysFile >> file("outputDir")

        expect:
        tasksAreNotExecutedInParallel(a, b)
    }

    def "a task that writes to an ancestor of a directory that is being destroyed by a currently running task is not started"() {
        given:
        def projectA = project(project, "a")
        Task a = task("a", project: projectA, type: AsyncWithDestroysFile)
        _ * a.destroysFile >> file("outputDir").file("outputSubdir").file("output")
        def projectB = project(project, "b")
        Task b = task("b", project: projectB, type: AsyncWithOutputDirectory)
        _ * b.outputDirectory >> file("outputDir")

        expect:
        tasksAreNotExecutedInParallel(a, b)
    }

    def "a task that destroys an intermediate input is not started"() {
        given:
        def projectA = project(project, "a")
        Task a = task("a", project: projectA, type: AsyncWithOutputDirectory)
        _ * a.outputDirectory >> file("inputDir")
        def projectB = project(project, "b")
        Task b = task("b", project: projectB, type: AsyncWithDestroysFile)
        _ * b.destroysFile >> file("inputDir")
        def projectC = project(project, "c")
        Task c = task("c", project: projectC, type: AsyncWithInputDirectory, dependsOn: [a])
        _ * c.inputDirectory >> file("inputDir")

        file("inputDir").file("inputSubdir").file("foo").file("bar") << "bar"

        expect:
        destroyerRunsLast(a, c, b)
    }

    private void destroyerRunsLast(Task producer, Task consumer, Task destroyer) {
        addToGraphAndPopulate(producer, destroyer, consumer)

        def producerInfo = selectNextTaskNode()

        assert producerInfo.task == producer
        assert selectNextTask() == null

        executionPlan.finishedExecuting(producerInfo)
        def consumerInfo = selectNextTaskNode()

        assert consumerInfo.task == consumer
        assert selectNextTask() == null

        executionPlan.finishedExecuting(consumerInfo)
        def destroyerInfo = selectNextTaskNode()

        assert destroyerInfo.task == destroyer
    }

    def "a task that destroys an ancestor of an intermediate input is not started"() {
        given:
        def projectA = project(project, "a")
        Task a = task("a", project: projectA, type: AsyncWithOutputDirectory)
        _ * a.outputDirectory >> file("inputDir").file("inputSubdir")
        def projectB = project(project, "b")
        Task b = task("b", project: projectB, type: AsyncWithDestroysFile)
        _ * b.destroysFile >> file("inputDir")
        def projectC = project(project, "c")
        Task c = task("c", project: projectC, type: AsyncWithInputDirectory, dependsOn: [a])
        _ * c.inputDirectory >> file("inputDir").file("inputSubdir")

        file("inputDir").file("inputSubdir").file("foo").file("bar") << "bar"

        expect:
        destroyerRunsLast(a, c, b)
    }

    def "a task that destroys a descendant of an intermediate input is not started"() {
        given:
        def projectA = project(project, "a")
        Task a = task("a", project: projectA, type: AsyncWithOutputDirectory)
        _ * a.outputDirectory >> file("inputDir")
        def projectB = project(project, "b")
        Task b = task("b", project: projectB, type: AsyncWithDestroysFile)
        _ * b.destroysFile >> file("inputDir").file("inputSubdir").file("foo")
        def projectC = project(project, "c")
        Task c = task("c", project: projectC, type: AsyncWithInputDirectory, dependsOn: [a])
        _ * c.inputDirectory >> file("inputDir")

        file("inputDir").file("inputSubdir").file("foo").file("bar") << "bar"

        expect:
        destroyerRunsLast(a, c, b)
    }

    def "a task that destroys an intermediate input can be started if it's ordered first"() {
        given:
        def projectA = project(project, "a")
        Task a = task("a", project: projectA, type: AsyncWithOutputDirectory)
        _ * a.outputDirectory >> file("inputDir")
        def projectB = project(project, "b")
        Task b = task("b", project: projectB, type: AsyncWithDestroysFile)
        _ * b.destroysFile >> file("inputDir")
        def projectC = project(project, "c")
        Task c = task("c", project: projectC, type: AsyncWithInputDirectory, dependsOn: [a])
        _ * c.inputDirectory >> file("inputDir")

        file("inputDir").file("inputSubdir").file("foo").file("bar") << "bar"

        expect:
        destroyerRunsFirst(a, c, b)
    }

    private void destroyerRunsFirst(Task producer, Task consumer, Task destroyer) {
        addToGraphAndPopulate(destroyer)
        addToGraphAndPopulate(producer, consumer)

        def destroyerInfo = selectNextTaskNode()

        assert destroyerInfo.task == destroyer
        assert selectNextTask() == null

        executionPlan.finishedExecuting(destroyerInfo)
        def producerInfo = selectNextTaskNode()

        assert producerInfo.task == producer
        assert selectNextTask() == null

        executionPlan.finishedExecuting(producerInfo)
        def consumerInfo = selectNextTaskNode()

        assert consumerInfo.task == consumer
    }

    def "a task that destroys an ancestor of an intermediate input can be started if it's ordered first"() {
        given:
        def projectA = project(project, "a")
        Task a = task("a", project: projectA, type: AsyncWithOutputDirectory)
        _ * a.outputDirectory >> file("inputDir").file("inputSubdir")
        def projectB = project(project, "b")
        Task b = task("b", project: projectB, type: AsyncWithDestroysFile)
        _ * b.destroysFile >> file("inputDir")
        def projectC = project(project, "c")
        Task c = task("c", project: projectC, type: AsyncWithInputDirectory, dependsOn: [a])
        _ * c.inputDirectory >> file("inputDir").file("inputSubdir")

        file("inputDir").file("inputSubdir").file("foo").file("bar") << "bar"

        expect:
        destroyerRunsFirst(a, c, b)
    }

    def "a task that destroys a descendant of an intermediate input can be started if it's ordered first"() {
        given:
        def projectA = project(project, "a")
        Task a = task("a", project: projectA, type: AsyncWithOutputDirectory)
        _ * a.outputDirectory >> file("inputDir")
        def projectB = project(project, "b")
        Task b = task("b", project: projectB, type: AsyncWithDestroysFile)
        _ * b.destroysFile >> file("inputDir").file("inputSubdir").file("foo")
        def projectC = project(project, "c")
        Task c = task("c", project: projectC, type: AsyncWithInputDirectory, dependsOn: [a])
        _ * c.inputDirectory >> file("inputDir")

        file("inputDir").file("inputSubdir").file("foo").file("bar") << "bar"

        expect:
        destroyerRunsFirst(a, c, b)
    }

    def "finalizer runs after the last task to be finalized"() {
        given:
        def projectA = project(project, "a")
        Task finalizer = task("finalizer", project: projectA)
        Task a = task("a", project: projectA, type: Async, finalizedBy: [finalizer])
        def projectB = project(project, "b")
        Task b = task("b", project: projectB, type: Async, finalizedBy: [finalizer])

        when:
        addToGraphAndPopulate(a, b)
        def firstInfo = selectNextTaskNode()
        def secondInfo = selectNextTaskNode()

        then:
        firstInfo.task == a
        secondInfo.task == b
        selectNextTask() == null

        when:
        executionPlan.finishedExecuting(firstInfo)

        then:
        selectNextTask() == null

        when:
        executionPlan.finishedExecuting(secondInfo)
        def finalizerInfo = selectNextTaskNode()

        then:
        finalizerInfo.task == finalizer
    }

    @Issue("https://github.com/gradle/gradle/issues/8253")
    def "dependency of dependency of finalizer is scheduled when another task depends on the dependency"() {
        given:
        Task dependencyOfDependency = task("dependencyOfDependency", type: Async)
        Task dependency = task("dependency", type: Async, dependsOn: [dependencyOfDependency])
        Task finalizer = task("finalizer", type: Async, dependsOn: [dependency])
        Task finalized = task("finalized", type: Async, finalizedBy: [finalizer])
        Task otherTaskWithDependency = task("otherTaskWithDependency", type: Async, dependsOn: [dependency])

        when:
        executionPlan.addEntryTasks([finalized])
        executionPlan.addEntryTasks([otherTaskWithDependency])
        executionPlan.determineExecutionPlan()

        and:
        def finalizedNode = selectNextTaskNode()
        def dependencyOfDependencyNode = selectNextTaskNode()
        then:
        finalizedNode.task == finalized
        dependencyOfDependencyNode.task == dependencyOfDependency
        selectNextTask() == null

        when:
        executionPlan.finishedExecuting(dependencyOfDependencyNode)
        def dependencyNode = selectNextTaskNode()
        then:
        dependencyNode.task == dependency
        selectNextTask() == null

        when:
        executionPlan.finishedExecuting(dependencyNode)
        def otherTaskWithDependencyNode = selectNextTaskNode()
        then:
        otherTaskWithDependencyNode.task == otherTaskWithDependency
        selectNextTask() == null

        when:
        executionPlan.finishedExecuting(otherTaskWithDependencyNode)
        then:
        selectNextTask() == null

        when:
        executionPlan.finishedExecuting(finalizedNode)
        then:
        selectNextTask() == finalizer
        selectNextTask() == null
    }

    def "must run after is sometimes not respected for finalizers"() {
        Task dependency = task("dependency", type: Async)
        Task finalizer = task("finalizer", type: Async)
        Task finalized = task("finalized", type: Async, dependsOn: [dependency], finalizedBy: [finalizer])
        Task mustRunAfter = task("mustRunAfter", type: Async, mustRunAfter: [finalizer])

        when:
        executionPlan.addEntryTasks([finalized])
        executionPlan.addEntryTasks([mustRunAfter])
        executionPlan.determineExecutionPlan()

        and:
        def dependencyNode = selectNextTaskNode()
        def mustRunAfterNode = selectNextTaskNode()
        then:
        selectNextTaskNode() == null
        dependencyNode.task == dependency
        mustRunAfterNode.task == mustRunAfter

        when:
        executionPlan.finishedExecuting(dependencyNode)

        def finalizedNode = selectNextTaskNode()
        then:
        selectNextTaskNode() == null
        finalizedNode.task == finalized

        when:
        executionPlan.finishedExecuting(finalizedNode)

        def finalizerNode = selectNextTaskNode()
        then:
        selectNextTaskNode() == null
        finalizerNode.task == finalizer
    }

    def "must run after is sometimes respected for finalizers"() {
        Task dependency = task("dependency", type: Async)
        Task finalizer = task("finalizer", type: Async)
        Task finalized = task("finalized", type: Async, dependsOn: [dependency], finalizedBy: [finalizer])
        Task mustRunAfter = task("mustRunAfter", type: Async, mustRunAfter: [finalizer])

        when:
        executionPlan.addEntryTasks([finalized])
        executionPlan.addEntryTasks([mustRunAfter])
        executionPlan.determineExecutionPlan()

        and:
        def dependencyNode = selectNextTaskNode()
        then:
        dependencyNode.task == dependency

        when:
        executionPlan.finishedExecuting(dependencyNode)

        def finalizedNode = selectNextTaskNode()
        then:
        finalizedNode.task == finalized

        when:
        executionPlan.finishedExecuting(finalizedNode)

        def finalizerNode = selectNextTaskNode()
        then:
        selectNextTaskNode() == null
        finalizerNode.task == finalizer

        when:
        executionPlan.finishedExecuting(finalizerNode)
        then:
        selectNextTask() == mustRunAfter
        selectNextTask() == null
    }

    def "handles an exception while walking the task graph when an enforced task is present"() {
        given:
        Task finalizer = task("finalizer", type: BrokenTask)
        _ * finalizer.outputFiles >> { throw new RuntimeException("broken") }
        Task finalized = task("finalized", finalizedBy: [finalizer])

        when:
        addToGraphAndPopulate(finalized)
        def finalizedInfo = selectNextTaskNode()

        then:
        finalizedInfo.task == finalized
        selectNextTask() == null

        when:
        executionPlan.finishedExecuting(finalizedInfo)
        selectNextTask()

        then:
        Exception e = thrown()
        e.message.contains("Execution failed for task :finalizer")

        when:
        executionPlan.abortAllAndFail(e)

        then:
        executionPlan.getNode(finalized).isSuccessful()
        executionPlan.getNode(finalizer).state == Node.ExecutionState.SKIPPED
    }

    def "no task is started when invalid task is running"() {
        given:
        def first = task("first", type: Async)
        def second = task("second", type: Async)

        when:
        addToGraphAndPopulate(second, first)
        def invalidTaskNode = selectNextTaskNode()

        then:
        invalidTaskNode.task == first
        1 * nodeValidator.hasValidationProblems({ LocalTaskNode node -> node.task == first }) >> true
        0 * nodeValidator.hasValidationProblems(_ as Node)

        when:
        def noTaskSelected = selectNextTask()
        then:
        noTaskSelected == null
        1 * nodeValidator.hasValidationProblems({ LocalTaskNode node -> node.task == second }) >> false
        0 * nodeValidator.hasValidationProblems(_ as Node)

        when:
        executionPlan.finishedExecuting(invalidTaskNode)
        def validTask = selectNextTask()
        then:
        validTask == second
    }

    def "an invalid task is not started when another task is running"() {
        given:
        def first = task("fist", type: Async)
        def second = task("second", type: Async)

        when:
        addToGraphAndPopulate(second, first)
        def validTaskNode = selectNextTaskNode()

        then:
        validTaskNode.task == first
        1 * nodeValidator.hasValidationProblems({ LocalTaskNode node -> node.task == first }) >> false
        0 * nodeValidator.hasValidationProblems(_ as Node)

        when:
        def noTaskSelected = selectNextTask()
        then:
        noTaskSelected == null
        1 * nodeValidator.hasValidationProblems({ LocalTaskNode node -> node.task == second }) >> true
        0 * nodeValidator.hasValidationProblems(_ as Node)

        when:
        executionPlan.finishedExecuting(validTaskNode)
        def invalidTask = selectNextTask()
        then:
        invalidTask == second
    }

    def "a skipped invalid task does not hold up rest of build"() {
        given:
        executionPlan.continueOnFailure = true
        def failure = new RuntimeException("BOOM!")
        def brokenState = Stub(TaskStateInternal) {
            getFailure() >> failure
            rethrowFailure() >> { throw failure }
        }
        def broken = task("broken", type: Async)
        def invalid = task("invalid", type: Async, dependsOn: [broken])
        def regular = task("task", type: Async)

        when:
        addToGraphAndPopulate(broken, invalid, regular)
        def firstTaskNode = selectNextTaskNode()

        then:
        firstTaskNode.state == Node.ExecutionState.EXECUTING
        firstTaskNode.task == broken
        1 * nodeValidator.hasValidationProblems({ LocalTaskNode node -> node.task == broken }) >> false
        0 * nodeValidator.hasValidationProblems(_ as Node)

        when:
        executionPlan.finishedExecuting(firstTaskNode)
        def secondTaskNode = selectNextTaskNode()

        then:
        secondTaskNode.state == Node.ExecutionState.SKIPPED
        secondTaskNode.task == invalid
        _ * broken.state >> brokenState
        1 * nodeValidator.hasValidationProblems({ LocalTaskNode node -> node.task == invalid }) >> true
        0 * nodeValidator.hasValidationProblems(_ as Node)

        when:
        def thirdTaskNode = selectNextTaskNode()

        then:
        thirdTaskNode.state == Node.ExecutionState.EXECUTING
        thirdTaskNode.task == regular
        1 * nodeValidator.hasValidationProblems({ LocalTaskNode node -> node.task == regular }) >> false
        0 * nodeValidator.hasValidationProblems(_ as Node)
    }

    private void tasksAreNotExecutedInParallel(Task first, Task second) {
        addToGraphAndPopulate(first, second)

        def firstTaskNode = selectNextTaskNode()

        assert selectNextTask() == null
        assert lockedProjects.empty

        executionPlan.finishedExecuting(firstTaskNode)
        def secondTask = selectNextTask()

        assert [firstTaskNode.task, secondTask] as Set == [first, second] as Set
    }

    private void tasksAreExecutedInParallel(Task first, Task second) {
        addToGraphAndPopulate(first, second)

        def tasks = [selectNextTask(), selectNextTask()]

        assert tasks as Set == [first, second] as Set
    }

    private void addToGraphAndPopulate(Task... tasks) {
        executionPlan.addEntryTasks(Arrays.asList(tasks))
        executionPlan.determineExecutionPlan()
    }

    TestFile file(String path) {
        temporaryFolder.file(path)
    }

    static class Async extends DefaultTask {}

    static class AsyncWithOutputFile extends Async {
        @OutputFile
        File outputFile
    }

    static class AsyncWithOutputDirectory extends Async {
        @OutputDirectory
        File outputDirectory
    }

    static class AsyncWithDestroysFile extends Async {
        @Destroys
        File destroysFile
    }

    static class AsyncWithLocalState extends Async {
        @LocalState
        File localStateFile
    }

    static class AsyncWithInputFile extends Async {
        @InputFile
        File inputFile
    }

    static class AsyncWithInputDirectory extends Async {
        @InputDirectory
        File inputDirectory
    }

    static class BrokenTask extends DefaultTask {
        @OutputFiles
        FileCollection getOutputFiles() {
            throw new Exception("BOOM!")
        }
    }

    static class FailingTask extends DefaultTask {
        @TaskAction
        void execute() {
            throw new RuntimeException("BOOM!")
        }
    }

    private TaskInternal selectNextTask() {
        selectNextTaskNode()?.task
    }

    private TaskNode selectNextTaskNode() {
        def nextTaskNode
        recordLocks {
            nextTaskNode = executionPlan.selectNext(lease, resourceLockState)
        }
        if (nextTaskNode?.task instanceof Async) {
            def project = (ProjectInternal) nextTaskNode.task.project
            project.mutationState.accessLock.unlock()
        }
        return nextTaskNode
    }
}<|MERGE_RESOLUTION|>--- conflicted
+++ resolved
@@ -55,11 +55,7 @@
         _ * lease.tryLock() >> true
         def taskNodeFactory = new TaskNodeFactory(project.gradle, Stub(IncludedBuildTaskGraph))
         def dependencyResolver = new TaskDependencyResolver([new TaskNodeDependencyResolver(taskNodeFactory)])
-<<<<<<< HEAD
-        executionPlan = new DefaultExecutionPlan(Path.ROOT.toString(), taskNodeFactory, dependencyResolver, new RelatedLocations(CASE_SENSITIVE), new RelatedLocations(CASE_SENSITIVE))
-=======
-        executionPlan = new DefaultExecutionPlan(Path.ROOT.toString(), taskNodeFactory, dependencyResolver, nodeValidator)
->>>>>>> cf73101c
+        executionPlan = new DefaultExecutionPlan(Path.ROOT.toString(), taskNodeFactory, dependencyResolver, nodeValidator, new RelatedLocations(CASE_SENSITIVE), new RelatedLocations(CASE_SENSITIVE))
     }
 
     TaskInternal task(Map<String, ?> options = [:], String name) {
