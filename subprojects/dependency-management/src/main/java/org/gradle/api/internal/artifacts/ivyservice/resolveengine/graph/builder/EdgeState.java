/*
 * Copyright 2017 the original author or authors.
 *
 * Licensed under the Apache License, Version 2.0 (the "License");
 * you may not use this file except in compliance with the License.
 * You may obtain a copy of the License at
 *
 *      http://www.apache.org/licenses/LICENSE-2.0
 *
 * Unless required by applicable law or agreed to in writing, software
 * distributed under the License is distributed on an "AS IS" BASIS,
 * WITHOUT WARRANTIES OR CONDITIONS OF ANY KIND, either express or implied.
 * See the License for the specific language governing permissions and
 * limitations under the License.
 */

package org.gradle.api.internal.artifacts.ivyservice.resolveengine.graph.builder;

import com.google.common.collect.ImmutableList;
import com.google.common.collect.Lists;
import org.gradle.api.Transformer;
import org.gradle.api.artifacts.Dependency;
import org.gradle.api.artifacts.ModuleIdentifier;
import org.gradle.api.artifacts.component.ComponentSelector;
import org.gradle.api.artifacts.result.ComponentSelectionReason;
import org.gradle.api.internal.artifacts.ivyservice.resolveengine.excludes.ModuleExclusion;
import org.gradle.api.internal.artifacts.ivyservice.resolveengine.graph.DependencyGraphEdge;
import org.gradle.api.internal.attributes.ImmutableAttributes;
import org.gradle.internal.component.local.model.DslOriginDependencyMetadata;
import org.gradle.internal.component.model.ComponentArtifactMetadata;
import org.gradle.internal.component.model.ComponentResolveMetadata;
import org.gradle.internal.component.model.ConfigurationMetadata;
import org.gradle.internal.component.model.DependencyMetadata;
import org.gradle.internal.component.model.ExcludeMetadata;
import org.gradle.internal.component.model.IvyArtifactName;
import org.gradle.internal.resolve.ModuleVersionResolveException;
import org.gradle.util.CollectionUtils;

import javax.annotation.Nullable;
import java.util.List;

/**
 * Represents the edges in the dependency graph.
 *
 * A dependency can have the following states:
 * 1. Unattached: in this case the state of the dependency is tied to the state of it's associated {@link SelectorState}.
 * 2. Attached: in this case the Edge has been connected to actual nodes in the target component. Only possible if the {@link SelectorState} did not fail to resolve.
 */
class EdgeState implements DependencyGraphEdge {
    private final DependencyState dependencyState;
    private final DependencyMetadata dependencyMetadata;
    private final NodeState from;
    private final SelectorState selector;
    private final ResolveState resolveState;
    private final ModuleExclusion transitiveExclusions;
    private final List<NodeState> targetNodes = Lists.newLinkedList();
    private final boolean isTransitive;
    private final boolean isConstraint;

    private ModuleVersionResolveException targetNodeSelectionFailure;

    EdgeState(NodeState from, DependencyState dependencyState, ModuleExclusion transitiveExclusions, ResolveState resolveState) {
        this.from = from;
        this.dependencyState = dependencyState;
        this.dependencyMetadata = dependencyState.getDependency();
        // The accumulated exclusions that apply to this edge based on the path from the root
        this.transitiveExclusions = transitiveExclusions;
        this.resolveState = resolveState;
        this.selector = resolveState.getSelector(dependencyState);
        this.isTransitive = from.isTransitive() && dependencyMetadata.isTransitive();
        this.isConstraint = dependencyMetadata.isConstraint();
    }

    @Override
    public String toString() {
        return String.format("%s -> %s", from.toString(), dependencyMetadata);
    }

    @Override
    public NodeState getFrom() {
        return from;
    }

    DependencyMetadata getDependencyMetadata() {
        return dependencyMetadata;
    }

    ModuleIdentifier getTargetIdentifier() {
        return dependencyState.getModuleIdentifier();
    }

    /**
     * Returns the target component, if the edge has been successfully resolved.
     * Returns null if the edge failed to resolve, or has not (yet) been successfully resolved to a target component.
     */
    @Nullable
    ComponentState getTargetComponent() {
        if (!selector.isResolved() || selector.getFailure() != null) {
            return null;
        }
        return getSelectedComponent();
    }

    @Override
    public SelectorState getSelector() {
        return selector;
    }

    public boolean isTransitive() {
        return isTransitive;
    }

    public void attachToTargetConfigurations() {
        ComponentState targetComponent = getTargetComponent();
        if (targetComponent == null) {
            // The selector failed or the module has been deselected. Do not attach.
            return;
        }

        if (isConstraint) {
            // Need to double check that the target still has hard edges to it
            ModuleResolveState module = targetComponent.getModule();
            if (module.isPending()) {
                selector.getTargetModule().removeUnattachedDependency(this);
                from.getOutgoingEdges().remove(this);
                module.addPendingNode(from);
                return;
            }
        }

        calculateTargetConfigurations(targetComponent);
        for (NodeState targetConfiguration : targetNodes) {
            targetConfiguration.addIncomingEdge(this);
        }
        if (!targetNodes.isEmpty()) {
            selector.getTargetModule().removeUnattachedDependency(this);
        }
    }

    public void removeFromTargetConfigurations() {
        if (!targetNodes.isEmpty()) {
            for (NodeState targetConfiguration : targetNodes) {
                targetConfiguration.removeIncomingEdge(this);
            }
            targetNodes.clear();
        }
        targetNodeSelectionFailure = null;
    }

    /**
     * Call this method to attach a failure late in the process. This is typically
     * done when a failure is caused by graph validation. In that case we want to
     * perform as much resolution as possible, still have a valid graph, but in the
     * end fail resolution.
     */
    public void failWith(Throwable err) {
        targetNodeSelectionFailure = new ModuleVersionResolveException(dependencyState.getRequested(), err);
    }

    public void restart() {
        if (from.isSelected()) {
            removeFromTargetConfigurations();
            attachToTargetConfigurations();
        }
    }

    public ImmutableAttributes getAttributes() {
        ModuleResolveState module = selector.getTargetModule();
        return module.mergedConstraintsAttributes(dependencyState.getRequested().getAttributes());
    }

    private void calculateTargetConfigurations(ComponentState targetComponent) {
        targetNodes.clear();
        targetNodeSelectionFailure = null;
        ComponentResolveMetadata targetModuleVersion = targetComponent.getMetadata();
        if (targetModuleVersion == null) {
            targetComponent.getModule().getPlatformState().addOrphanEdge(this);
            // Broken version
            return;
        }

        List<ConfigurationMetadata> targetConfigurations;
        try {
            ImmutableAttributes attributes = resolveState.getRoot().getMetadata().getAttributes();
            attributes = resolveState.getAttributesFactory().concat(attributes, getAttributes());
<<<<<<< HEAD
            targetConfigurations = dependencyMetadata.selectConfigurations(attributes, targetModuleVersion, resolveState.getAttributesSchema(), dependencyState.getRequested().getRequestedCapabilities());
=======
            if (isConstraint) {
                attributes = selector.getTargetModule().mergeConstraintAttributesWithHardDependencyAttributes(attributes);
            }
            targetConfigurations = dependencyMetadata.selectConfigurations(attributes, targetModuleVersion, resolveState.getAttributesSchema());
>>>>>>> d968d2ce
        } catch (Exception t) {
            // Failure to select the target variant/configurations from this component, given the dependency attributes/metadata.
            targetNodeSelectionFailure = new ModuleVersionResolveException(dependencyState.getRequested(), t);
            return;
        }
        for (ConfigurationMetadata targetConfiguration : targetConfigurations) {
            NodeState targetNodeState = resolveState.getNode(targetComponent, targetConfiguration);
            this.targetNodes.add(targetNodeState);
        }
    }

    @Override
    public ModuleExclusion getExclusions() {
        List<ExcludeMetadata> excludes = dependencyMetadata.getExcludes();
        if (excludes.isEmpty()) {
            return transitiveExclusions;
        }
        ModuleExclusion edgeExclusions = resolveState.getModuleExclusions().excludeAny(ImmutableList.copyOf(excludes));
        return resolveState.getModuleExclusions().intersect(edgeExclusions, transitiveExclusions);
    }

    public ModuleExclusion getEdgeExclusions() {
        List<ExcludeMetadata> excludes = dependencyMetadata.getExcludes();
        if (excludes.isEmpty()) {
            return null;
        }
        return resolveState.getModuleExclusions().excludeAny(ImmutableList.copyOf(excludes));
    }

    @Override
    public boolean contributesArtifacts() {
        return !isConstraint;
    }

    @Override
    public ComponentSelector getRequested() {
        return AttributeDesugaring.desugarSelector(dependencyState.getRequested(), from.getAttributesFactory());
    }

    @Override
    public ModuleVersionResolveException getFailure() {
        if (targetNodeSelectionFailure != null) {
            return targetNodeSelectionFailure;
        }
        ModuleVersionResolveException selectorFailure = selector.getFailure();
        if (selectorFailure != null) {
            return selectorFailure;
        }
        return getSelectedComponent().getMetadataResolveFailure();
    }

    @Override
    public Long getSelected() {
        return getSelectedComponent().getResultId();
    }

    @Override
    public boolean isTargetVirtualPlatform() {
        ComponentState selectedComponent = getSelectedComponent();
        return selectedComponent != null && selectedComponent.getModule().isVirtualPlatform();
    }

    @Override
    public ComponentSelectionReason getReason() {
        return selector.getSelectionReason();
    }

    @Override
    public boolean isConstraint() {
        return isConstraint;
    }

    private ComponentState getSelectedComponent() {
        return selector.getTargetModule().getSelected();
    }

    @Override
    public Dependency getOriginalDependency() {
        if (dependencyMetadata instanceof DslOriginDependencyMetadata) {
            return ((DslOriginDependencyMetadata) dependencyMetadata).getSource();
        }
        return null;
    }

    @Override
    public List<ComponentArtifactMetadata> getArtifacts(final ConfigurationMetadata targetConfiguration) {
        return CollectionUtils.collect(dependencyMetadata.getArtifacts(), new Transformer<ComponentArtifactMetadata, IvyArtifactName>() {
            @Override
            public ComponentArtifactMetadata transform(IvyArtifactName ivyArtifactName) {
                return targetConfiguration.artifact(ivyArtifactName);
            }
        });
    }

    void maybeDecreaseHardEdgeCount() {
        if (!isConstraint) {
            selector.getTargetModule().decreaseHardEdgeCount();
        }
    }
}<|MERGE_RESOLUTION|>--- conflicted
+++ resolved
@@ -183,14 +183,10 @@
         try {
             ImmutableAttributes attributes = resolveState.getRoot().getMetadata().getAttributes();
             attributes = resolveState.getAttributesFactory().concat(attributes, getAttributes());
-<<<<<<< HEAD
-            targetConfigurations = dependencyMetadata.selectConfigurations(attributes, targetModuleVersion, resolveState.getAttributesSchema(), dependencyState.getRequested().getRequestedCapabilities());
-=======
             if (isConstraint) {
                 attributes = selector.getTargetModule().mergeConstraintAttributesWithHardDependencyAttributes(attributes);
             }
-            targetConfigurations = dependencyMetadata.selectConfigurations(attributes, targetModuleVersion, resolveState.getAttributesSchema());
->>>>>>> d968d2ce
+            targetConfigurations = dependencyMetadata.selectConfigurations(attributes, targetModuleVersion, resolveState.getAttributesSchema(), dependencyState.getRequested().getRequestedCapabilities());
         } catch (Exception t) {
             // Failure to select the target variant/configurations from this component, given the dependency attributes/metadata.
             targetNodeSelectionFailure = new ModuleVersionResolveException(dependencyState.getRequested(), t);
