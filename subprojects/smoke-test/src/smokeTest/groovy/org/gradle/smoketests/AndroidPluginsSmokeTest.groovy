--- conflicted
+++ resolved
@@ -84,6 +84,7 @@
         def result = runner.deprecations(AndroidDeprecations) {
             expectAndroidWorkerExecutionSubmitDeprecationWarning(agpVersion)
             expectAllAndroidFileTreeForEmptySourcesDeprecationWarnings(agpVersion)
+            expectAndroidIncrementalTaskInputsDeprecation(agpVersion)
         }.build()
 
         then:
@@ -98,13 +99,10 @@
         assertConfigurationCacheStateStored()
 
         when: 'up-to-date build'
-<<<<<<< HEAD
-        result = buildMaybeExpectingDeprecationWarnings(runner, agpVersion)
-=======
         result = runner.deprecations(AndroidDeprecations) {
             expectAllAndroidFileTreeForEmptySourcesDeprecationWarnings(agpVersion)
+            expectAndroidIncrementalTaskInputsDeprecation(agpVersion)
         }.build()
->>>>>>> dad3a900
 
         then:
         result.task(':app:compileDebugJavaWithJavac').outcome == TaskOutcome.UP_TO_DATE
@@ -120,6 +118,7 @@
         result = runner.deprecations(AndroidDeprecations) {
             expectAndroidWorkerExecutionSubmitDeprecationWarning(agpVersion)
             expectAllAndroidFileTreeForEmptySourcesDeprecationWarnings(agpVersion)
+            expectAndroidIncrementalTaskInputsDeprecation(agpVersion)
         }.build()
 
         then: 'dependent sources are recompiled'
@@ -136,6 +135,7 @@
         result = runner.deprecations(AndroidDeprecations) {
             expectAndroidWorkerExecutionSubmitDeprecationWarning(agpVersion)
             expectAllAndroidFileTreeForEmptySourcesDeprecationWarnings(agpVersion)
+            expectAndroidIncrementalTaskInputsDeprecation(agpVersion)
         }.build()
 
         then:
@@ -153,21 +153,6 @@
         ].combinations()
     }
 
-<<<<<<< HEAD
-    private static BuildResult buildMaybeExpectingWorkerExecutorDeprecation(SmokeTestGradleRunner runner, String agpVersion) {
-        return buildMaybeExpectingDeprecationWarnings(
-            runner.expectLegacyDeprecationWarningIf(agpVersion.startsWith('4.1'),
-                "The WorkerExecutor.submit() method has been deprecated. " +
-                    "This is scheduled to be removed in Gradle 8.0. Please use the noIsolation(), classLoaderIsolation() or processIsolation() method instead. " +
-                    "See https://docs.gradle.org/${GradleVersion.current().version}/userguide/upgrading_version_5.html#method_workerexecutor_submit_is_deprecated for more details.")
-            , agpVersion)
-    }
-
-    private static BuildResult buildMaybeExpectingDeprecationWarnings(SmokeTestGradleRunner runner, String agpVersion) {
-        expectAgpFileTreeDeprecations(agpVersion, runner)
-        expectIncrementalTaskInputsDeprecation(agpVersion, runner)
-        return runner.build()
-=======
     static class AndroidDeprecations extends BaseDeprecations implements WithAndroidDeprecations {
         AndroidDeprecations(SmokeTestGradleRunner runner) {
             super(runner)
@@ -176,7 +161,6 @@
         void expectAllAndroidFileTreeForEmptySourcesDeprecationWarnings(String agpVersion) {
             expectAndroidFileTreeForEmptySourcesDeprecationWarnings(agpVersion, "sourceFiles", "sourceDirs", "inputFiles", "resources", "projectNativeLibs")
         }
->>>>>>> dad3a900
     }
 
     /**
