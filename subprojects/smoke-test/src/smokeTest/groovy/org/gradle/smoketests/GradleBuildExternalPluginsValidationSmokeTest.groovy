/*
 * Copyright 2019 the original author or authors.
 *
 * Licensed under the Apache License, Version 2.0 (the "License");
 * you may not use this file except in compliance with the License.
 * You may obtain a copy of the License at
 *
 *      http://www.apache.org/licenses/LICENSE-2.0
 *
 * Unless required by applicable law or agreed to in writing, software
 * distributed under the License is distributed on an "AS IS" BASIS,
 * WITHOUT WARRANTIES OR CONDITIONS OF ANY KIND, either express or implied.
 * See the License for the specific language governing permissions and
 * limitations under the License.
 */

package org.gradle.smoketests

import org.gradle.integtests.fixtures.executer.GradleContextualExecuter
import org.gradle.internal.reflect.validation.ValidationMessageChecker
import org.gradle.util.Requires
import org.gradle.util.TestPrecondition

import static org.gradle.internal.reflect.validation.Severity.ERROR
/**
 * Smoke test verifying the external plugins.
 *
 */
@Requires(value = TestPrecondition.JDK9_OR_LATER, adhoc = {
    GradleContextualExecuter.isNotConfigCache() && GradleBuildJvmSpec.isAvailable()
})
class GradleBuildExternalPluginsValidationSmokeTest extends AbstractGradleceptionSmokeTest implements WithPluginValidation, ValidationMessageChecker {

    def setup() {
        allPlugins.projectPathToBuildDir = {
            if (it == ':') {
                'build'
            } else {
                "subprojects${it.split(':').join('/')}/build"
            }
        }
    }

    def "performs static validation of plugins used by the Gradle build"() {
        when:
        passingPlugins { id ->
            id.startsWith('gradlebuild') ||
            id.startsWith('Gradlebuild') ||
            id in [
                'com.diffplug.spotless',
                'org.jetbrains.kotlin.gradle.targets.js.nodejs.NodeJsRootPlugin',
                'org.jetbrains.kotlin.gradle.targets.js.yarn.YarnPlugin',
                'me.champeau.gradle.jmh',
                'kotlin-sam-with-receiver',
                'org.jetbrains.kotlin.gradle.scripting.internal.ScriptingGradleSubplugin',
                'org.jetbrains.kotlin.gradle.scripting.internal.ScriptingKotlinGradleSubplugin',
                'org.jetbrains.kotlin.jvm',
                'org.jlleitschuh.gradle.ktlint',
                'org.jlleitschuh.gradle.ktlint.KtlintBasePlugin',
                'org.jlleitschuh.gradle.ktlint.KtlintIdeaPlugin',
                'org.jetbrains.kotlin.gradle.targets.js.npm.NpmResolverPlugin',
                'org.jetbrains.kotlin.js',
                'org.asciidoctor.gradle.base.AsciidoctorBasePlugin',
                'org.asciidoctor.gradle.jvm.AsciidoctorJBasePlugin',
                'org.asciidoctor.jvm.convert',
                'com.gradle.plugin-publish',
                'kotlin',
                'com.autonomousapps.dependency-analysis'
            ]
        }
        inProject(":") {
            onPlugin('org.jetbrains.gradle.plugin.idea-ext') {
                failsWith([
<<<<<<< HEAD
                    (missingAnnotationMessage { type('BuildIdeArtifact').property('artifact').missingInputOrOutput().includeLink() }): ERROR,
                    (missingAnnotationMessage { type('BuildIdeArtifact').property('outputDirectory').missingInputOrOutput().includeLink() }): ERROR,
=======
                    (missingAnnotationMessage { type('BuildIdeArtifact').property('artifact').kind('an input or output annotation').includeLink() }): ERROR
>>>>>>> e68b69b0
                ])
            }
        }

        then:
        validatePlugins()

    }

    void passingPlugins(Closure<Boolean> spec) {
        allPlugins.passing(spec)
    }

    void validatePlugins() {
        allPlugins.performValidation([
            "-Dorg.gradle.internal.validate.external.plugins=true",
            "--no-parallel" // make sure we have consistent execution ordering as we skip cached tasks
        ])
    }

    void inProject(String projectPath, @DelegatesTo(value = ProjectValidation, strategy = Closure.DELEGATE_FIRST) Closure<?> spec) {
        def validation = new ProjectValidation(projectPath)
        spec.delegate = validation
        spec.resolveStrategy = Closure.DELEGATE_FIRST
        spec()
    }

    class ProjectValidation {
        private final String projectPath

        ProjectValidation(String projectPath) {
            this.projectPath = projectPath
        }

        void onPlugin(String id, @DelegatesTo(value = PluginValidation, strategy = Closure.DELEGATE_FIRST) Closure<?> spec) {
            allPlugins.onPlugin(id, projectPath, spec)
        }
    }

}


<|MERGE_RESOLUTION|>--- conflicted
+++ resolved
@@ -71,12 +71,7 @@
         inProject(":") {
             onPlugin('org.jetbrains.gradle.plugin.idea-ext') {
                 failsWith([
-<<<<<<< HEAD
-                    (missingAnnotationMessage { type('BuildIdeArtifact').property('artifact').missingInputOrOutput().includeLink() }): ERROR,
-                    (missingAnnotationMessage { type('BuildIdeArtifact').property('outputDirectory').missingInputOrOutput().includeLink() }): ERROR,
-=======
-                    (missingAnnotationMessage { type('BuildIdeArtifact').property('artifact').kind('an input or output annotation').includeLink() }): ERROR
->>>>>>> e68b69b0
+                    (missingAnnotationMessage { type('BuildIdeArtifact').property('artifact').missingInputOrOutput().includeLink() }): ERROR,                    (missingAnnotationMessage { type('BuildIdeArtifact').property('outputDirectory').kind('an input or output annotation').includeLink() }): ERROR,
                 ])
             }
         }
