--- conflicted
+++ resolved
@@ -39,11 +39,9 @@
 import org.junit.platform.launcher.LauncherSession;
 import org.junit.platform.launcher.PostDiscoveryFilter;
 import org.junit.platform.launcher.TestExecutionListener;
-<<<<<<< HEAD
+import org.junit.platform.launcher.TestExecutionListener;
 import org.junit.platform.launcher.TestIdentifier;
 import org.junit.platform.launcher.TestPlan;
-=======
->>>>>>> e571c864
 import org.junit.platform.launcher.core.LauncherDiscoveryRequestBuilder;
 import org.junit.platform.launcher.core.LauncherFactory;
 
@@ -113,17 +111,14 @@
         }
 
         private void processAllTestClasses() {
-<<<<<<< HEAD
-            Launcher launcher = LauncherFactory.create();
-            TestExecutionListener listener = new JUnitPlatformTestExecutionListener(resultProcessor, clock, idGenerator);
             LauncherDiscoveryRequest discoveryRequest = createLauncherDiscoveryRequest(testClasses);
-            launcher.registerTestExecutionListeners(listener);
-
+            TestExecutionListener executionListener = new JUnitPlatformTestExecutionListener(resultProcessor, clock, idGenerator);
+            Launcher launcher = launcherSession.getLauncher();
             if (spec.isDryRun()) {
                 TestPlan testPlan = launcher.discover(discoveryRequest);
                 executeDryRun(testPlan, listener);
             } else {
-                launcher.execute(createLauncherDiscoveryRequest(testClasses));
+                launcher.execute(discoveryRequest, executionListener);
             }
         }
     }
@@ -134,11 +129,6 @@
         for (TestIdentifier root : testPlan.getRoots()) {
             testIdentifiers.add(root);
             testIdentifiers.addAll(testPlan.getDescendants(root));
-=======
-            LauncherDiscoveryRequest discoveryRequest = createLauncherDiscoveryRequest(testClasses);
-            TestExecutionListener executionListener = new JUnitPlatformTestExecutionListener(resultProcessor, clock, idGenerator);
-            launcherSession.getLauncher().execute(discoveryRequest, executionListener);
->>>>>>> e571c864
         }
 
         listener.testPlanExecutionStarted(testPlan);
