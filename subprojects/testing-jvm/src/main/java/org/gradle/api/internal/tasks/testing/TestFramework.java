--- conflicted
+++ resolved
@@ -75,12 +75,12 @@
     List<String> getTestWorkerImplementationModules();
 
     /**
-<<<<<<< HEAD
      * This property controls how we describe this test framework to the user (i.e., in error messages).
      */
     @Internal
     String getDisplayName();
-=======
+
+    /**
      * Whether the legacy behavior of loading test framework dependencies from the Gradle distribution
      * is enabled. If true, jars and modules as specified by {@link #getTestWorkerImplementationClasses()}
      * and {@link #getTestWorkerImplementationModules()} respectively are loaded from the Gradle distribution
@@ -93,5 +93,5 @@
      */
     @Internal
     boolean getUseImplementationDependencies();
->>>>>>> e19173ba
+
 }